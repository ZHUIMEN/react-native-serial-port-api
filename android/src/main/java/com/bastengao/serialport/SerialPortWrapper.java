--- conflicted
+++ resolved
@@ -22,7 +22,6 @@
     private OutputStream out;
     private InputStream in;
     private Thread readThread;
-    private static final int BUFFER_SIZE = 1024;
     private Remover remover;
 
     private AtomicBoolean closed = new AtomicBoolean(false);
@@ -38,11 +37,7 @@
         this.readThread = new Thread(new Runnable() {
             @Override
             public void run() {
-<<<<<<< HEAD
-                byte[] buffer = new byte[BUFFER_SIZE];
-=======
                 byte[] buffer = new byte[readBufferSize];
->>>>>>> 8aca90d2
                 while (!closed.get()) {
                     try {
                         if (in == null) return;
